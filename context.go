package main

import (
	"os"
	"strconv"
	"strings"
	"time"

	"github.com/Sirupsen/logrus"
	"github.com/janeczku/rancher-letsencrypt/letsencrypt"
	"github.com/janeczku/rancher-letsencrypt/rancher"
)

const (
	CERT_DESCRIPTION  = "Created by Let's Encrypt Certificate Manager"
	ISSUER_PRODUCTION = "Let's Encrypt"
	ISSUER_STAGING    = "fake CA"
)

type Context struct {
	Acme    *letsencrypt.Client
	Rancher *rancher.Client

	CertificateName string
	Domains         []string
	RenewalTime     int

	ExpiryDate    time.Time
	RancherCertId string

	Debug bool
}

// InitContext initializes the application context from environmental variables
func (c *Context) InitContext() {
	var err error
	c.Debug = debug
	cattleUrl := getEnvOption("CATTLE_URL", true)
	cattleApiKey := getEnvOption("CATTLE_ACCESS_KEY", true)
	cattleSecretKey := getEnvOption("CATTLE_SECRET_KEY", true)
	eulaParam := getEnvOption("EULA", false)
	apiVerParam := getEnvOption("API_VERSION", true)
	emailParam := getEnvOption("EMAIL", true)
	domainParam := getEnvOption("DOMAINS", true)
	keyTypeParam := getEnvOption("PUBLIC_KEY_TYPE", true)
	certNameParam := getEnvOption("CERT_NAME", true)
	timeParam := getEnvOption("RENEWAL_TIME", true)
	providerParam := getEnvOption("PROVIDER", true)

	if eulaParam != "Yes" {
		logrus.Fatalf("Terms of service were not accepted")
	}

	c.Domains = listToSlice(domainParam)
	if len(c.Domains) == 0 {
		logrus.Fatalf("Invalid value for DOMAINS: %s", domainParam)
	}

	c.CertificateName = certNameParam
	c.RenewalTime, err = strconv.Atoi(timeParam)
	if err != nil || c.RenewalTime < 0 || c.RenewalTime > 23 {
		logrus.Fatalf("Invalid value for RENEWAL_TIME: %s", timeParam)
	}

	apiVersion := letsencrypt.ApiVersion(apiVerParam)
	keyType := letsencrypt.KeyType(keyTypeParam)

	c.Rancher, err = rancher.NewClient(cattleUrl, cattleApiKey, cattleSecretKey)
	if err != nil {
		logrus.Fatalf("Could not connect to Rancher API: %v", err)
	}

	providerOpts := letsencrypt.ProviderOpts{
<<<<<<< HEAD
		Provider:         letsencrypt.DnsProvider(providerParam),
		CloudflareEmail:  getEnvOption("CLOUDFLARE_EMAIL", false),
		CloudflareKey:    getEnvOption("CLOUDFLARE_KEY", false),
		DoAccessToken:    getEnvOption("DO_ACCESS_TOKEN", false),
		AwsAccessKey:     getEnvOption("AWS_ACCESS_KEY", false),
		AwsSecretKey:     getEnvOption("AWS_SECRET_KEY", false),
		DNSimpleEmail:    getEnvOption("DNSIMPLE_EMAIL", false),
		DNSimpleKey:      getEnvOption("DNSIMPLE_KEY", false),
		DynCustomerName:  getEnvOption("DYN_CUSTOMER_NAME", false),
		DynUserName:      getEnvOption("DYN_USER_NAME", false),
		DynPassword:      getEnvOption("DYN_PASSWORD", false),
		NamecheapApiUser: getEnvOption("NAMECHEAP_API_USER", false),
		NamecheapApiKey:  getEnvOption("NAMECHEAP_API_KEY", false),
=======
		Provider:        letsencrypt.DnsProvider(providerParam),
		CloudflareEmail: os.Getenv("CLOUDFLARE_EMAIL"),
		CloudflareKey:   os.Getenv("CLOUDFLARE_KEY"),
		DoAccessToken:   os.Getenv("DO_ACCESS_TOKEN"),
		AwsAccessKey:    os.Getenv("AWS_ACCESS_KEY"),
		AwsSecretKey:    os.Getenv("AWS_SECRET_KEY"),
		DNSimpleEmail:   os.Getenv("DNSIMPLE_EMAIL"),
		DNSimpleKey:     os.Getenv("DNSIMPLE_KEY"),
		DynCustomerName: os.Getenv("DYN_CUSTOMER_NAME"),
		DynUserName:     os.Getenv("DYN_USER_NAME"),
		DynPassword:     os.Getenv("DYN_PASSWORD"),
>>>>>>> 30b85ee2
	}

	c.Acme, err = letsencrypt.NewClient(emailParam, keyType, apiVersion, providerOpts)
	if err != nil {
		logrus.Fatalf("LetsEncrypt client: %v", err)
	}

	// Enable debug mode
	if c.Debug {
		logrus.SetLevel(logrus.DebugLevel)
		c.Acme.EnableDebug()
	}
}

func getEnvOption(name string, required bool) string {
	val := os.Getenv(name)
	if required && len(val) == 0 {
		logrus.Fatalf("Required environment variable not set: %s", name)
	}
	return strings.TrimSpace(val)
}

func listToSlice(str string) []string {
	str = strings.ToLower(strings.Join(strings.Fields(str), ""))
	return strings.Split(str, ",")
}<|MERGE_RESOLUTION|>--- conflicted
+++ resolved
@@ -71,7 +71,6 @@
 	}
 
 	providerOpts := letsencrypt.ProviderOpts{
-<<<<<<< HEAD
 		Provider:         letsencrypt.DnsProvider(providerParam),
 		CloudflareEmail:  getEnvOption("CLOUDFLARE_EMAIL", false),
 		CloudflareKey:    getEnvOption("CLOUDFLARE_KEY", false),
@@ -83,21 +82,6 @@
 		DynCustomerName:  getEnvOption("DYN_CUSTOMER_NAME", false),
 		DynUserName:      getEnvOption("DYN_USER_NAME", false),
 		DynPassword:      getEnvOption("DYN_PASSWORD", false),
-		NamecheapApiUser: getEnvOption("NAMECHEAP_API_USER", false),
-		NamecheapApiKey:  getEnvOption("NAMECHEAP_API_KEY", false),
-=======
-		Provider:        letsencrypt.DnsProvider(providerParam),
-		CloudflareEmail: os.Getenv("CLOUDFLARE_EMAIL"),
-		CloudflareKey:   os.Getenv("CLOUDFLARE_KEY"),
-		DoAccessToken:   os.Getenv("DO_ACCESS_TOKEN"),
-		AwsAccessKey:    os.Getenv("AWS_ACCESS_KEY"),
-		AwsSecretKey:    os.Getenv("AWS_SECRET_KEY"),
-		DNSimpleEmail:   os.Getenv("DNSIMPLE_EMAIL"),
-		DNSimpleKey:     os.Getenv("DNSIMPLE_KEY"),
-		DynCustomerName: os.Getenv("DYN_CUSTOMER_NAME"),
-		DynUserName:     os.Getenv("DYN_USER_NAME"),
-		DynPassword:     os.Getenv("DYN_PASSWORD"),
->>>>>>> 30b85ee2
 	}
 
 	c.Acme, err = letsencrypt.NewClient(emailParam, keyType, apiVersion, providerOpts)
